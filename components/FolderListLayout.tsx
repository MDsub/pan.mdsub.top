import type { OdFolderChildren } from '../types'

import Link from 'next/link'
import { FC } from 'react'
import { useClipboard } from 'use-clipboard-copy'
import { FontAwesomeIcon } from '@fortawesome/react-fontawesome'
import { useTranslation } from 'next-i18next'

import { getBaseUrl } from '../utils/getBaseUrl'
import { humanFileSize, formatModifiedDateTime } from '../utils/fileDetails'
import { getReadablePath } from '../utils/getReadablePath'

import { Downloading, Checkbox, formatChildName, ChildIcon } from './FileListing'

const FileListItem: FC<{ fileContent: OdFolderChildren }> = ({ fileContent: c }) => {
  return (
    <div className="grid cursor-pointer grid-cols-10 items-center space-x-2 px-3 py-2.5">
      <div className="col-span-10 flex items-center space-x-2 truncate md:col-span-6" title={c.name}>
        <div className="w-5 flex-shrink-0 text-center">
          <ChildIcon child={c} />
        </div>
        <div className="truncate">{formatChildName(c.name)}</div>
      </div>
      <div className="col-span-3 hidden flex-shrink-0 font-mono text-sm text-gray-700 dark:text-gray-500 md:block">
        {formatModifiedDateTime(c.lastModifiedDateTime)}
      </div>
      <div className="col-span-1 hidden flex-shrink-0 truncate font-mono text-sm text-gray-700 dark:text-gray-500 md:block">
        {humanFileSize(c.size)}
      </div>
    </div>
  )
}

const FolderListLayout = ({
  path,
  folderChildren,
  selected,
  toggleItemSelected,
  totalSelected,
  toggleTotalSelected,
  totalGenerating,
  handleSelectedDownload,
  folderGenerating,
  handleFolderDownload,
  toast,
}) => {
  const clipboard = useClipboard()

  const { t } = useTranslation()

  return (
    <div className="rounded bg-white dark:bg-gray-900 dark:text-gray-100">
      <div className="grid grid-cols-12 items-center space-x-2 border-b border-gray-900/10 px-3 dark:border-gray-500/30">
        <div className="col-span-12 py-2 text-xs font-bold uppercase tracking-widest text-gray-600 dark:text-gray-300 md:col-span-6">
          {t('Name')}
        </div>
        <div className="col-span-3 hidden text-xs font-bold uppercase tracking-widest text-gray-600 dark:text-gray-300 md:block">
          {t('Last Modified')}
        </div>
        <div className="hidden text-xs font-bold uppercase tracking-widest text-gray-600 dark:text-gray-300 md:block">
          {t('Size')}
        </div>
        <div className="hidden text-xs font-bold uppercase tracking-widest text-gray-600 dark:text-gray-300 md:block">
          {t('Actions')}
        </div>
        <div className="hidden text-xs font-bold uppercase tracking-widest text-gray-600 dark:text-gray-300 md:block">
          <div className="hidden p-1.5 text-gray-700 dark:text-gray-400 md:flex">
            <Checkbox
              checked={totalSelected}
              onChange={toggleTotalSelected}
              indeterminate={true}
              title={t('Select files')}
            />
            {totalGenerating ? (
              <Downloading title={t('Downloading selected files, refresh page to cancel')} />
            ) : (
              <button
                title={t('Download selected files')}
                className="cursor-pointer rounded p-1.5 hover:bg-gray-300 disabled:cursor-not-allowed disabled:text-gray-400 disabled:hover:bg-white dark:hover:bg-gray-600 disabled:dark:text-gray-600 disabled:hover:dark:bg-gray-900"
                disabled={totalSelected === 0}
                onClick={handleSelectedDownload}
              >
                <FontAwesomeIcon icon={['far', 'arrow-alt-circle-down']} size="lg" />
              </button>
            )}
          </div>
        </div>
      </div>

      {folderChildren.map((c: OdFolderChildren) => (
        <div
          className="grid grid-cols-12 transition-all duration-100 hover:bg-gray-100 dark:hover:bg-gray-850"
          key={c.id}
        >
          <Link href={`${path === '/' ? '' : path}/${encodeURIComponent(c.name)}`} passHref>
            <a className="col-span-10">
              <FileListItem fileContent={c} />
            </a>
          </Link>

          {c.folder ? (
            <div className="hidden p-1.5 text-gray-700 dark:text-gray-400 md:flex">
              <span
                title={t('Copy folder permalink')}
                className="cursor-pointer rounded px-1.5 py-1 hover:bg-gray-300 dark:hover:bg-gray-600"
                onClick={() => {
<<<<<<< HEAD
                  clipboard.copy(`${getBaseUrl()}${path === '/' ? '' : path}/${encodeURIComponent(c.name)}`)
                  toast(t('Copied folder permalink.'), { icon: '👌' })
=======
                  clipboard.copy(
                    `${getBaseUrl()}${getReadablePath(`${path === '/' ? '' : path}/${encodeURIComponent(c.name)}`)}`
                  )
                  toast('Copied folder permalink.', { icon: '👌' })
>>>>>>> bd851540
                }}
              >
                <FontAwesomeIcon icon={['far', 'copy']} />
              </span>
              {folderGenerating[c.id] ? (
                <Downloading title={t('Downloading folder, refresh page to cancel')} />
              ) : (
                <span
                  title={t('Download folder')}
                  className="cursor-pointer rounded px-1.5 py-1 hover:bg-gray-300 dark:hover:bg-gray-600"
                  onClick={() => {
                    const p = `${path === '/' ? '' : path}/${encodeURIComponent(c.name)}`
                    handleFolderDownload(p, c.id, c.name)()
                  }}
                >
                  <FontAwesomeIcon icon={['far', 'arrow-alt-circle-down']} />
                </span>
              )}
            </div>
          ) : (
            <div className="hidden p-1.5 text-gray-700 dark:text-gray-400 md:flex">
              <span
                title={t('Copy raw file permalink')}
                className="cursor-pointer rounded px-1.5 py-1 hover:bg-gray-300 dark:hover:bg-gray-600"
                onClick={() => {
                  clipboard.copy(
                    `${getBaseUrl()}/api?path=${getReadablePath(
                      `${path === '/' ? '' : path}/${encodeURIComponent(c.name)}`
                    )}&raw=true`
                  )
                  toast.success(t('Copied raw file permalink.'))
                }}
              >
                <FontAwesomeIcon icon={['far', 'copy']} />
              </span>
              <a
                title={t('Download file')}
                className="cursor-pointer rounded px-1.5 py-1 hover:bg-gray-300 dark:hover:bg-gray-600"
                href={c['@microsoft.graph.downloadUrl']}
              >
                <FontAwesomeIcon icon={['far', 'arrow-alt-circle-down']} />
              </a>
            </div>
          )}
          <div className="hidden p-1.5 text-gray-700 dark:text-gray-400 md:flex">
            {!c.folder && !(c.name === '.password') && (
              <Checkbox
                checked={selected[c.id] ? 2 : 0}
                onChange={() => toggleItemSelected(c.id)}
                title={t('Select file')}
              />
            )}
          </div>
        </div>
      ))}
    </div>
  )
}

export default FolderListLayout<|MERGE_RESOLUTION|>--- conflicted
+++ resolved
@@ -104,15 +104,10 @@
                 title={t('Copy folder permalink')}
                 className="cursor-pointer rounded px-1.5 py-1 hover:bg-gray-300 dark:hover:bg-gray-600"
                 onClick={() => {
-<<<<<<< HEAD
-                  clipboard.copy(`${getBaseUrl()}${path === '/' ? '' : path}/${encodeURIComponent(c.name)}`)
-                  toast(t('Copied folder permalink.'), { icon: '👌' })
-=======
                   clipboard.copy(
                     `${getBaseUrl()}${getReadablePath(`${path === '/' ? '' : path}/${encodeURIComponent(c.name)}`)}`
                   )
-                  toast('Copied folder permalink.', { icon: '👌' })
->>>>>>> bd851540
+                  toast(t('Copied folder permalink.'), { icon: '👌' })
                 }}
               >
                 <FontAwesomeIcon icon={['far', 'copy']} />
